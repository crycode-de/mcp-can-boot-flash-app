# MCP-CAN-Boot Flash-App

![MCP-CAN-Boot logo](https://raw.githubusercontent.com/crycode-de/mcp-can-boot/main/doc/mcp-can-boot-256.png)

[![NPM version](https://img.shields.io/npm/v/mcp-can-boot-flash-app.svg)](https://www.npmjs.com/package/mcp-can-boot-flash-app)
[![Downloads](https://img.shields.io/npm/dm/mcp-can-boot-flash-app.svg)](https://www.npmjs.com/package/mcp-can-boot-flash-app)
[![Dependency Status](https://img.shields.io/david/crycode-de/mcp-can-boot-flash-app.svg)](https://david-dm.org/crycode-de/mcp-can-boot-flash-app)

[![NPM](https://nodei.co/npm/mcp-can-boot-flash-app.png?downloads=true)](https://nodei.co/npm/mcp-can-boot-flash-app/)

Flash application for **[MCP-CAN-Boot](https://github.com/crycode-de/mcp-can-boot)**, a CAN bus bootloader for **AVR microcontrollers** attached to an **MCP2515** CAN controller.

## The bootloader

More information about the bootloader are available in the official repository: [https://github.com/crycode-de/mcp-can-boot](https://github.com/crycode-de/mcp-can-boot)

## Requirements

* Node.js version 12.x or higher.

* The system where the flash-app is run needs a CAN interface to which the target MCU is connected.

  This may be a Raspberry Pi with an attached MCP2515 CAN controller, for example.

## Usage

No need to install: Just run the flash-app using `npx` (this will take a moment):

```
npx mcp-can-boot-flash-app [...]
```

Or install it globally and run it if you need it more often (recommended):

```
npm install -g mcp-can-boot-flash-app
mcp-can-boot-flash-app [...]
```

## Flash-App parameters

```
<<<<<<< HEAD
--file, -f       Hex file to flash                         [string] [required]
--iface, -i      CAN interface to use               [string] [default: "can0"]
--partno, -p     Specific AVR device like in avrdude       [string] [required]
--mcuid, -m      ID of the MCU bootloader                  [string] [required]
-e               Erase whole flash before flashing new data          [boolean]
-V               Do not verify                                       [boolean]
-r               Read flash and save to given file (no flashing!), optional
                 with maximum address to read until                   [string]
-F               Force flashing, even if the bootloader version missmatched
                                                                     [boolean]
--reset, -R      CAN message to send on startup to reset the MCU
                 (<can_id>#{hex_data})                                [string]
--can-id-mcu     CAN-ID for messages from MCU to remote
                                                [string] [default: 0x1FFFFF01]
--can-id-remote  CAN-ID for messages from remote to MCU
                                                [string] [default: 0x1FFFFF02]
--sff            Use Standad Frame Format (SFF) instead of the default
                 Extended Frame Format (EFF) for the CAN-IDs         [boolean]
--ping           Send a ping in the given interval (ms) to keep the bus active
                 (should be used if the bootloader uses bitrate detection)
                                                                      [number]
--help, -h       Show help                                           [boolean]
=======
-f, --file           Hex file to flash                     [string] [required]
-i, --iface          CAN interface to use           [string] [default: "can0"]
-p, --partno         Specific AVR device like in avrdude   [string] [required]
-m, --mcuid          ID of the MCU bootloader              [string] [required]
-e                   Erase whole flash before flashing new data      [boolean]
-V                   Do not verify                                   [boolean]
-r                   Read flash and save to given file (no flashing!),
                     optional with maximum address to read until      [string]
-F                   Force flashing, even if the bootloader version
                     missmatched                                     [boolean]
-R, --reset          CAN message to send on startup to reset the MCU
                     (<can_id>#{hex_data})                            [string]
    --can-id-mcu     CAN-ID for messages from MCU to remote
                                                 [string] [default: 536870657]
    --can-id-remote  CAN-ID for messages from remote to MCU
                                                 [string] [default: 536870658]
    --sff            Use Standad Frame Format (SFF) instead of the default
                     Extended Frame Format (EFF) for the CAN-IDs     [boolean]
-v, --verbose        Enable verbose logging output                   [boolean]
-h, --help           Show help                                       [boolean]
>>>>>>> 76e23dc4
```

Examples:

```
npx mcp-can-boot-flash-app -f firmware.hex -p m1284p -m 0x0042
npx mcp-can-boot-flash-app -f firmware.hex -p m1284p -m 0x0042 --reset 020040FF#4201FA
npx mcp-can-boot-flash-app -f firmware.hex -p m1284p -m 0x0042 --reset 020040FF#4201FA --ping 75
npx mcp-can-boot-flash-app -r -f - -p m328p -m 0x0042
```

## License

**CC BY-NC-SA 4.0**

[Creative Commons Attribution-NonCommercial-ShareAlike 4.0 International](https://creativecommons.org/licenses/by-nc-sa/4.0/)

Copyright (C) 2020-2023 Peter Müller <peter@crycode.de> [https://crycode.de](https://crycode.de)<|MERGE_RESOLUTION|>--- conflicted
+++ resolved
@@ -40,30 +40,6 @@
 ## Flash-App parameters
 
 ```
-<<<<<<< HEAD
---file, -f       Hex file to flash                         [string] [required]
---iface, -i      CAN interface to use               [string] [default: "can0"]
---partno, -p     Specific AVR device like in avrdude       [string] [required]
---mcuid, -m      ID of the MCU bootloader                  [string] [required]
--e               Erase whole flash before flashing new data          [boolean]
--V               Do not verify                                       [boolean]
--r               Read flash and save to given file (no flashing!), optional
-                 with maximum address to read until                   [string]
--F               Force flashing, even if the bootloader version missmatched
-                                                                     [boolean]
---reset, -R      CAN message to send on startup to reset the MCU
-                 (<can_id>#{hex_data})                                [string]
---can-id-mcu     CAN-ID for messages from MCU to remote
-                                                [string] [default: 0x1FFFFF01]
---can-id-remote  CAN-ID for messages from remote to MCU
-                                                [string] [default: 0x1FFFFF02]
---sff            Use Standad Frame Format (SFF) instead of the default
-                 Extended Frame Format (EFF) for the CAN-IDs         [boolean]
---ping           Send a ping in the given interval (ms) to keep the bus active
-                 (should be used if the bootloader uses bitrate detection)
-                                                                      [number]
---help, -h       Show help                                           [boolean]
-=======
 -f, --file           Hex file to flash                     [string] [required]
 -i, --iface          CAN interface to use           [string] [default: "can0"]
 -p, --partno         Specific AVR device like in avrdude   [string] [required]
@@ -82,9 +58,11 @@
                                                  [string] [default: 536870658]
     --sff            Use Standad Frame Format (SFF) instead of the default
                      Extended Frame Format (EFF) for the CAN-IDs     [boolean]
+    --ping           Send a ping in the given interval (ms) to keep the bus
+                     active (should be used if the bootloader uses bitrate
+                     detection)                                       [number]
 -v, --verbose        Enable verbose logging output                   [boolean]
 -h, --help           Show help                                       [boolean]
->>>>>>> 76e23dc4
 ```
 
 Examples:
